import pytest
import pandas as pd
from pyvista import UnstructuredGrid

from subsurface.io.grids import surface_reader
from subsurface.structs import TetraMesh, TriSurf
from subsurface.structs.base_structures import UnstructuredData
import os

from subsurface.visualization.to_pyvista import to_pyvista_tetra, pv_plot, to_pyvista_mesh

input_path = os.path.dirname(__file__)+'/../data'


@pytest.fixture(scope="module")
def get_unstructured_data() -> UnstructuredData:
    fp = input_path + "/land_surface_vertices.csv"
    ud = surface_reader.read_in_surface_vertices(fp)
    return ud


@pytest.fixture(scope="module")
def get_less_unstructured_data() -> UnstructuredData:
    fp = input_path + "/less_land_surface_vertices.csv"
    ud_less = surface_reader.read_in_surface_vertices(fp)
    return ud_less


@pytest.fixture(scope="module")
def get_vertices_and_edges() -> UnstructuredData:
    fp = input_path + "/vertices_and_edges.csv"
    ud_vae = surface_reader.read_in_surface_vertices(fp)
    return ud_vae


def test_return_type_ex1(get_unstructured_data):
    assert isinstance(get_unstructured_data, UnstructuredData)


def test_return_type_ex2(get_vertices_and_edges):
    assert isinstance(get_vertices_and_edges, UnstructuredData)


def test_dataframes(get_unstructured_data):
    assert len(get_unstructured_data.vertex) == 132695
    assert len(get_unstructured_data.edges) == 863814


def test_edges_shape(get_unstructured_data):
    assert get_unstructured_data.edges.shape[1] == 4


def test_unstructured_element(get_less_unstructured_data):
    tm = TetraMesh(get_less_unstructured_data)
    assert len(tm.tetrahedrals) == 39
    assert isinstance(tm, TetraMesh)


def test_plot_pyvista(get_less_unstructured_data):
<<<<<<< HEAD
    tm = TetraMesh(get_less_unstructured_data)
    s = to_pyvista_tetra(tm)  # Process finished here with exit code 139 (interrupted by signal 11: SIGSEGV)
    assert isinstance(s, UnstructuredGrid)
=======
    ts = TriSurf(get_less_unstructured_data) # The element type should be TriSurf
    s = to_pyvista_mesh(ts) # Process finished here with exit code 139 (interrupted by signal 11: SIGSEGV)
    # assert isinstance(s, UnstructuredGrid) This assert is wrong
>>>>>>> 48fb6c24
    pv_plot([s], image_2d=True)


def test_plot_ex2_pyvista(get_vertices_and_edges):
    tm = TetraMesh(get_vertices_and_edges)
    s = to_pyvista_tetra(tm)
    assert isinstance(s, UnstructuredGrid)
    pv_plot([s], image_2d=True)<|MERGE_RESOLUTION|>--- conflicted
+++ resolved
@@ -26,19 +26,8 @@
     return ud_less
 
 
-@pytest.fixture(scope="module")
-def get_vertices_and_edges() -> UnstructuredData:
-    fp = input_path + "/vertices_and_edges.csv"
-    ud_vae = surface_reader.read_in_surface_vertices(fp)
-    return ud_vae
-
-
-def test_return_type_ex1(get_unstructured_data):
+def test_return_type(get_unstructured_data):
     assert isinstance(get_unstructured_data, UnstructuredData)
-
-
-def test_return_type_ex2(get_vertices_and_edges):
-    assert isinstance(get_vertices_and_edges, UnstructuredData)
 
 
 def test_dataframes(get_unstructured_data):
@@ -57,20 +46,11 @@
 
 
 def test_plot_pyvista(get_less_unstructured_data):
-<<<<<<< HEAD
-    tm = TetraMesh(get_less_unstructured_data)
-    s = to_pyvista_tetra(tm)  # Process finished here with exit code 139 (interrupted by signal 11: SIGSEGV)
-    assert isinstance(s, UnstructuredGrid)
-=======
     ts = TriSurf(get_less_unstructured_data) # The element type should be TriSurf
     s = to_pyvista_mesh(ts) # Process finished here with exit code 139 (interrupted by signal 11: SIGSEGV)
     # assert isinstance(s, UnstructuredGrid) This assert is wrong
->>>>>>> 48fb6c24
     pv_plot([s], image_2d=True)
-
-
-def test_plot_ex2_pyvista(get_vertices_and_edges):
-    tm = TetraMesh(get_vertices_and_edges)
-    s = to_pyvista_tetra(tm)
-    assert isinstance(s, UnstructuredGrid)
-    pv_plot([s], image_2d=True)+#
+# def test_land_surface_vertices_coords(get_vertices):
+#     assert get_vertices.iloc[5][2] == 1493.90209961
+#     assert get_vertices.iloc[-1][-1] == 2430.35742188